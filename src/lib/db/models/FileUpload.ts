import mongoose, { Document, Schema } from 'mongoose';

export interface IFileUpload extends Document {
  originalName: string;
  fileName: string;
  fileUrl: string;
  fileType: string;
  fileSize: number;
  uploadedBy: mongoose.Types.ObjectId;
  uploadedAt: Date;
  documentType?: string;
  applicationId?: mongoose.Types.ObjectId;
  cloudinaryPublicId?: string;
  minioObjectName?: string; 
  isDeleted: boolean;
  deletedAt?: Date;
  mimeType?: string;
  status?: string;
  createdAt: Date;
  updatedAt: Date;
  softDelete(): Promise<void>;
}

export interface IFileUploadModel extends mongoose.Model<IFileUpload> {
  findActive(query?: any): Promise<IFileUpload[]>;
  findByApplication(applicationId: string): Promise<IFileUpload[]>;
  findByUser(userId: string): Promise<IFileUpload[]>;
}

const FileUploadSchema = new Schema<IFileUpload>({
  originalName: {
    type: String,
    required: true,
    trim: true,
  },
  fileName: {
    type: String,
    required: true,
    trim: true,
  },
  fileUrl: {
    type: String,
    required: true,
    trim: true,
  },
  fileType: {
    type: String,
    required: true,
    trim: true,
  },
  fileSize: {
    type: Number,
    required: true,
    min: 0,
  },
  uploadedBy: {
    type: Schema.Types.ObjectId,
    ref: 'User',
    required: true,
    index: true,
  },
  uploadedAt: {
    type: Date,
    default: Date.now,
    index: true,
  },
  documentType: {
    type: String,
    enum: [
      'profile_picture',
      'aadhar_card',
      'pan_card',
      'income_certificate',
      'bank_statement',
      'admission_letter',
      'fee_structure',
      'chat_files',
      'other'
    ],
    index: true,
  },
  applicationId: {
    type: Schema.Types.ObjectId,
    ref: 'LoanApplication',
    index: true,
  },
  cloudinaryPublicId: {
    type: String,
<<<<<<< HEAD
    required: false,
  },
    minioObjectName: {
    type: String,
    required: true,
    unique: true,
    index: true,
=======

>>>>>>> f65e7bb3
  },
  isDeleted: {
    type: Boolean,
    default: false,
    index: true,
  },
  deletedAt: {
    type: Date,
  },
  mimeType: {
    type: String,
    trim: true,
  },
  status: {
    type: String,
    enum: ['uploaded', 'processing', 'approved', 'rejected'],
    default: 'uploaded',
  },
}, {
  timestamps: true,
});

// Indexes for better query performance
// Individual fields already have indexes, only add compound indexes that provide additional value
FileUploadSchema.index({ uploadedBy: 1, documentType: 1 });
FileUploadSchema.index({ applicationId: 1, documentType: 1 });
// uploadedAt and isDeleted already have individual indexes

// Virtual for file size in human readable format
FileUploadSchema.virtual('fileSizeFormatted').get(function () {
  const bytes = this.fileSize;
  if (bytes === 0) return '0 Bytes';

  const k = 1024;
  const sizes = ['Bytes', 'KB', 'MB', 'GB'];
  const i = Math.floor(Math.log(bytes) / Math.log(k));

  return parseFloat((bytes / Math.pow(k, i)).toFixed(2)) + ' ' + sizes[i];
});

// Method to soft delete file
FileUploadSchema.methods.softDelete = function () {
  this.isDeleted = true;
  this.deletedAt = new Date();
  return this.save();
};

// Static method to find active files
FileUploadSchema.statics.findActive = function (query = {}) {
  return this.find({ ...query, isDeleted: false });
};

// Static method to find files by application
FileUploadSchema.statics.findByApplication = function (applicationId: string) {
  return this.find({ applicationId, isDeleted: false });
};

// Static method to find files by user
FileUploadSchema.statics.findByUser = function (userId: string) {
  return this.find({ uploadedBy: userId, isDeleted: false });
};

// Static method to find files by document type
FileUploadSchema.statics.findByDocumentType = function (documentType: string) {
  return this.find({ documentType, isDeleted: false });
};

// Instance method for soft delete
FileUploadSchema.methods.softDelete = function () {
  this.isDeleted = true;
  this.deletedAt = new Date();
  return this.save();
};

// Pre-save middleware to update timestamps
FileUploadSchema.pre('save', function (next) {
  if (this.isModified('isDeleted') && this.isDeleted && !this.deletedAt) {
    this.deletedAt = new Date();
  }
  next();
});

// Ensure virtual fields are serialized
FileUploadSchema.set('toJSON', {
  virtuals: true,
  transform: function (doc, ret) {
    delete (ret as any).__v;
    return ret;
  }
});

const FileUpload = (mongoose.models.FileUpload || mongoose.model<IFileUpload, IFileUploadModel>('FileUpload', FileUploadSchema)) as IFileUploadModel;

export default FileUpload;<|MERGE_RESOLUTION|>--- conflicted
+++ resolved
@@ -86,17 +86,11 @@
   },
   cloudinaryPublicId: {
     type: String,
-<<<<<<< HEAD
     required: false,
   },
     minioObjectName: {
     type: String,
-    required: true,
-    unique: true,
-    index: true,
-=======
 
->>>>>>> f65e7bb3
   },
   isDeleted: {
     type: Boolean,
